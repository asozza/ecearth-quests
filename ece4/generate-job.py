--- conflicted
+++ resolved
@@ -22,11 +22,9 @@
 from yaml_util import noparse_block, list_block
 import logging
 
-<<<<<<< HEAD
 #from ruamel.yaml import YAML
 #yaml = YAML()
 #yaml.preserve_quotes = True
-=======
 
 def configure_cores_taskset(exp_base, mode, resolution):
 
@@ -62,7 +60,6 @@
         ]
 
     return exp_base
->>>>>>> a820cf0a
 
 def create_folder(expname, config, clean=False):
     """
@@ -212,7 +209,6 @@
         logging.info("Using OMIP configuration")
         logging.debug("NEMO resolution is set to %s", config["resolution"]["nemo"])
 
-<<<<<<< HEAD
     # activate tuning 
     if 'tuning' in config:
         logging.info("Using tuning file: %s", config['tuning'])
@@ -221,9 +217,6 @@
         shutil.copy(os.path.join("tuning", config['tuning']), os.path.join(job_dir, "templates", config['tuning']))
         context['model_config']['tuning_file'] = noparse_block("{{se.cli.cwd}}/templates/"+config['tuning'])
     
-=======
-
->>>>>>> a820cf0a
     # setup job block
     context['job']['launch']['method'] = PlainScalarString(config['launch-method'])
     if config['launch-method'] != 'slurm-wrapper-taskset':
@@ -234,10 +227,7 @@
     logging.info("Disabling resubmit option!")
     context['job']['resubmit'] = False
 
-<<<<<<< HEAD
     # set account and queue
-=======
->>>>>>> a820cf0a
     logging.debug('Running on platform: %s', config['platform'])
     logging.debug('Using launch method: %s', config['launch-method'])
     logging.debug('Using account name: %s, queue: %s, execution time: %s', config['account'], 'np', 180)
@@ -253,33 +243,7 @@
         # delete the not wrapper-tasket block (this might change in the future)
         del exp_base[1]
         exp_base.yaml_set_comment_before_after_key(1, before='\n')
-<<<<<<< HEAD
-
-        # default 1 node configuration for AMIP: use openMP with 8 threads and 15 tasks
-        if kind == "AMIP":
-            logging.info("Using default 1 node configuration for AMIP")
-            exp_base[1]['base.context']['job']['oifs']['omp_num_threads'] = 8 
-            exp_base[1]['base.context']['job']['groups'] = [
-                {'nodes': 1, 'xios': 1, 'oifs': 15, 'amipfr': 1}
-            ]
-        # default 2 node configuration for CPLD: use openMP with 16 threads and 13 tasks
-        # NEMO 46 tasks from here https://github.com/asozza/ecearth-quests/blob/main/ece4/NEMO/best_domain_decomposition_ORCA2.txt
-        elif kind == "CPLD":
-            logging.info("Using default 2 nodes configuration for CPLD")
-            exp_base[1]['base.context']['job']['oifs']['omp_num_threads'] = 16
-            exp_base[1]['base.context']['job']['groups'] = [
-                { 'nodes': 1, 'xios': 3, 'oifs': 4, 'rnfm': 1, 'nemo': 60 },
-                { 'nodes': 1, 'oifs': 8 }
-            ]
-        # default 1 node configuration for OMIP
-        elif kind == "OMIP":
-            logging.info("Using default 1 nodes configuration for OMIP")
-            exp_base[1]['base.context']['job']['groups'] = [
-                { 'nodes': 1, 'xios': 1, 'nemo': 120 }
-            ]
-=======
         exp_base = configure_cores_taskset(exp_base, mode=kind, resolution=config["resolution"])
->>>>>>> a820cf0a
     else:
         # delete the wrapper-taskset block
         del exp_base[2]
@@ -325,22 +289,12 @@
         raise ValueError("Invalid experiment type. Choose either 'AMIP', 'CPLD' or 'OMIP'.")
     if len(args.expname) != 4:
         raise ValueError("Experiment name must be 4 characters long.")
-<<<<<<< HEAD
-
-=======
-    
->>>>>>> a820cf0a
     numeric_level = getattr(logging, args.loglevel.upper(), None)
     if not isinstance(numeric_level, int):
         raise ValueError(f"Invalid log level: {args.loglevel}")
 
     # Set up basic configuration for logging
     logging.basicConfig(level=numeric_level, format='%(levelname)s: %(message)s')
-<<<<<<< HEAD
-
-=======
-    
->>>>>>> a820cf0a
     # load configuration file
     config = load_yaml(args.config, expand_env=True)
 
@@ -348,6 +302,3 @@
     generate_job(args.kind, config, args.expname)
     generate_user_config(args.expname, config)
     create_launch(args.expname, config)
-
-    if 'tuning' in config:
-        prepare_tuning_template(config, args.expname)