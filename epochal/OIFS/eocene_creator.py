"""Class to generate Eocene OIFS data."""
import os
import xarray as xr
import numpy as np
from cdo import Cdo
from utils import modify_single_grib, truncate_grib_file, nullify_grib
from utils import modify_value, replace_value
from utils import extract_grid_info, spectral2gaussian
import shutil
from utils import GRIB2, NC4
cdo = Cdo()

class EoceneOIFS():

    def __init__(self, idir, odir, herold, 
                 resolution="TL63L31",
                 startdate="19900101",):
        """
        Initialize the EoceneOIFS class.
        
        Args:
            indir (str): Input directory for OIFS data.
            outdir (str): Output directory for processed data.
            herold (str): Path to the Herold data.
        """
        
        # main dirs
        self.idir = idir
        self.odir = odir
        self.herold = herold

        if not os.path.exists(self.herold):
            raise FileNotFoundError(f"Herold data not found at {self.herold}")
        if not os.path.exists(self.idir):
            raise FileNotFoundError(f"Input data not found at {self.idir}")
        
        # options
        self.resolution = resolution
        self.startdate = startdate

        # interpolate toward oifs
        kind, spectral, _ = extract_grid_info(self.resolution)
        self.gaussian = spectral2gaussian(spectral, kind)

        # defining directories
        self.idir_init = os.path.join(self.idir, 'oifs', resolution, startdate)
        self.odir_init = os.path.join(self.odir, 'oifs', resolution, startdate)

        self.idir_climate = os.path.join(self.idir, 'oifs', resolution, "climate.v020")
        self.odir_climate = os.path.join(self.odir, 'oifs', resolution, "climate.v020")

        self.idir_amip = os.path.join(self.idir, 'amip-forcing')
        self.odir_amip = os.path.join(self.odir, 'amip-forcing')

        # create directories
        for d in [self.odir_init, self.odir_climate, self.odir_amip]:
            if not os.path.exists(d):
                os.makedirs(d)


    def prepare_herold(self, flag=None):
        """
        Create a new topographic variable (land-sea mask, opensea mask, bathymetry, orography, sd_orography)
        from the topography and sd topography data.

        Args:
            data (xarray.Dataset): Topography data.
            flag (str): Type of variable to create. One of:
                        "landsea_mask", "mask_opensea", "bathymetry", "orography", "sd_orography".
        """

        if not flag:
            raise ValueError("Flag must be specified. Options are: landsea_mask, mask_opensea, bathymetry, orography, sd_orography")

        # Paths for topography and sd_topography data
        herold_topo = os.path.join(self.herold, 'herold_etal_eocene_topo_1x1.nc')
        herold_sd_topo = os.path.join(self.herold, 'herold_etal_stddev_subgrid_etopo1_to_eocene_1x1.nc')

        if flag == "sd_orography":
            if not os.path.exists(herold_sd_topo):
                 raise FileNotFoundError(f"Herold data not found at {self.herold}")
            ds = xr.open_dataset(herold_sd_topo)
            ds = ds[["paleo_stddev_subgrid_topo"]].rename({"paleo_stddev_subgrid_topo": "sd_orography"})
            # Fill NaNs with 0 — safest for GRIB encoding
            ds["sd_orography"] = ds["sd_orography"].fillna(0)
            # Add missing attributes
            ds["sd_orography"].attrs["units"] = "m"
            ds["sd_orography"].attrs["long_name"] = "Standard deviation of subgrid-scale paleotopography"
            
        
        else:
             
            # Load datasets
            if not os.path.exists(herold_topo):
                raise FileNotFoundError(f"Herold data not found at {self.herold}")
        
            ds = xr.open_dataset(herold_topo)

            if flag == "landsea_mask":
                 ds["landsea_mask"] = (ds["topo"] > 0).astype(int)

            elif flag == "mask_opensea":
                 ds["mask_opensea"] = (ds["topo"] < 0).astype(int)

            elif flag == "bathymetry":
                 ds["bathymetry"] = -ds["topo"].where(ds["topo"] < 0, 0)

            elif flag == "orography":
                 ds["orography"] = ds["topo"].where(ds["topo"] > 0, 0)

            else:
                 raise ValueError(f"Unknown flag: {flag}")

        filename = os.path.join(self.herold, f"{flag}.nc")

        # Delete 'topo' from the dataset
        if "topo" in ds:
            del ds["topo"]
        
        if os.path.exists(filename):
            os.remove(filename)
        
        # Save to NetCDF
        ds.to_netcdf(filename)

        #Remap where needed
        if flag in ["landsea_mask", "orography", "sd_orography"]:
            if os.path.exists(os.path.join(self.herold, f"{flag}_remap.nc")):
                os.remove(os.path.join(self.herold, f"{flag}_remap.nc"))
            cdo.remapcon(
                f"N{self.gaussian}",
                input=filename,
                output=os.path.join(self.herold, f"{flag}_remap.nc"))
            return os.path.join(self.herold, f"{flag}_remap.nc")
        else:
            return filename

    def create_sic(self, value=0.0):
        """
        Create sea ice data for the Eocene OIFS.
        
        Args:
            value (float): Value to set for sea ice data.
        """
        # Create sea ice data
        icefield = xr.open_dataset(
            os.path.join(self.idir_amip, 'siconcbcs_input4MIPs_SSTsAndSeaIce_CMIP_PCMDI-AMIP-1-1-3_gn_187001-201706.nc'))
        icefield['siconcbcs'] = icefield['siconcbcs']*value
        outfile = os.path.join(
            self.odir_amip, 'siconcbcs_input4MIPs_SSTsAndSeaIce_CMIP_PCMDI-AMIP-1-1-3_gn_187001-201706.nc')
        if os.path.exists(outfile):
            os.remove(outfile)
        icefield.to_netcdf(outfile)

    def create_sst(self, A=25, OFFSET=20, T0=5):

        """
        Generate a seasonal SST latitudinal pattern and save it to a netCDF file.
        Broadcasts the pattern to match the original SST data shape.
        The pattern is a cosine function of latitude with a phase offset for seasonal cycle
        Parameters:
        - A: Amplitude of the latitudinal SST pattern.
        - OFFSET: Phase offset in degree for the seasonal pattern.
        - T0: Mean temperature in Celcius.
        """
        inputfile = os.path.join(
            self.idir_amip, 
            'tosbcs_input4MIPs_SSTsAndSeaIce_CMIP_PCMDI-AMIP-1-1-3_gn_187001-201706.nc'
        )
        outputfile = os.path.join(
            self.odir_amip, 
            'tosbcs_input4MIPs_SSTsAndSeaIce_CMIP_PCMDI-AMIP-1-1-3_gn_187001-201706.nc'
        )
        sstfield = xr.open_dataset(inputfile)
        sstfield['tosbcs'].shape
        lons = sstfield['lon'].values
        lats = sstfield['lat'].values
        lon2d, lat2d = np.meshgrid(lons, lats)

        # Sinusoidal parameters
        A = 25        # Amplitude in degrees Celsius
        #B = 5      # Amplitude in degrees Celsius
        #beta = 45    # Phase shift in degrees
        k_lat = np.pi / 180    # frequency in lat direction
        #k_lon = np.pi / 180 * 4    # frequency in lon direction
        T0 = 5       # Mean temperature
        OFFSET = 20

        seasonal = np.cos(np.linspace(0,2*np.pi,num=13))[:-1]* OFFSET

        # Create sinusoidal SST pattern
        sst_pattern = []
        for phasing in seasonal:
            sst_pattern.append(A * np.pow(np.cos(k_lat * lat2d + np.pi/180* phasing), 2) + T0) #+ B * np.sin(k_lon * lon2d + np.pi/180*beta) + T0
        sst_stack = np.stack(sst_pattern, axis=0)
        stacksize = sstfield['tosbcs'].shape[0]
        sst_broadcast = np.tile(sst_stack, ((stacksize+11)//12, 1, 1))[:stacksize]
        sstfield['tosbcs'].data = sst_broadcast
        if os.path.exists(outputfile):
            os.remove(outputfile)
        sstfield.to_netcdf(outputfile)

    def create_climate(self):
        """
        Create the ICMCL data for the Eocene OIFS.
        Set the albedo and the LAI to constant values.
        """

        # dictionary for values for each variable to modify
        match_dict = {
            "al": 0.15,
            "aluvp": 0.06,
            "aluvd": 0.06,
            "alnip": 0.06,
            "alnid": 0.06,
            "lai_lv": 0.,
            "lai_hv": 0.,
        }

        inputfile= os.path.join(self.idir_climate, 'ICMCLECE4')
        outputfile = os.path.join(self.odir_climate, 'ICMCLECE4')   
        
        # split variables to operate on them individually
        cdo.splitname(
            input=inputfile, 
            output=os.path.join(self.odir_climate,'ICMCLECE4_temp_'), 
            options=GRIB2)

        # use modify grib to set them to the new value
        for var, new_value in match_dict.items():
            modify_single_grib(
                inputfile=os.path.join(self.odir_climate, f'ICMCLECE4_temp_{var}.grb'),
                outputfile=os.path.join(self.odir_climate, f'ICMCLECE4_mod_{var}.grb'),
                variables=[var],
                spectral=False,
                myfunction=modify_value,
                newvalue=new_value
            )
            os.remove(os.path.join(self.odir_climate, f'ICMCLECE4_temp_{var}.grb'))

        # merge them them together using the order of the filenames
        variables = list(match_dict.keys())
        paths = [os.path.join(self.odir_climate, f'ICMCLECE4_mod_{var}.grb') for var in variables]
        if os.path.exists(os.path.join(self.odir_climate, 'ICMCLECE4_almost')):
            os.remove(os.path.join(self.odir_climate, 'ICMCLECE4_almost'))
        cdo.mergetime(options="-L", input=paths, 
                    output=os.path.join(self.odir_climate, 'ICMCLECE4_almost'))

        # for some strange reason CDO mess up the time axis. Set it back an absolute time axis
        # to guarantee that files are read in the correct order
        cdo.settaxis("9999-01-15,00:00:00,1month", input=os.path.join(self.odir_climate, 'ICMCLECE4_almost'),
                    output=outputfile, options="-a")
        for path in paths:
            os.remove(path)

    def create_sh(self, orog):
        """
        Create the ICMSH data for the Eocene OIFS.
        Truncate to first harmonics all the spectral fields
        Replace the orography with the one from the Herold data.

        Args:
            orog (xarray.DataArray): Orography data to be used for the ICMSH data.
            sd_orog (xarray.DataArray, optional): Standard deviation of orography.
        """
        

        input_spectral = os.path.join(self.idir_init, 'ICMSHECE4INIT')
        output_spectral = os.path.join(self.odir_init, 'ICMSHECE4INIT') 

        # erase all orography
        modify_single_grib(
            inputfile=input_spectral,
            outputfile=output_spectral,
            variables='z',
            spectral=True,
            myfunction=replace_value,
            newfield=orog*9.81 #converted to geopotential
        )

        ## ⬅️ Add sd_orography if provided
        #if sd_orog is not None:
        #    modify_single_grib(
        #        inputfile=output_spectral,
        #        outputfile=output_spectral,
        #        variables='sdor',
        #        spectral=False,  # likely gridpoint
        #        myfunction=replace_value,
        #        newfield=sd_orog
        #    )

        # truncate spectral variables to first harmonic (mean value)
        truncate_grib_file(
            inputfile=output_spectral,
            variables=['t','d','vo','lnsp'],
            outputfile=output_spectral,
        )

    def create_init(self, landsea, tvh, tvl, cvh, cvl, sd_orog):
        """
        Create the ICMGGECE4INIT data for the Eocene OIFS.
        Replace landsea mask
        Set subgrid orography to 0, soild type to 3, and vegetation to 0.

        Args:
            landsea (xarray.DataArray): Land-sea mask data to be used for the ICMGE data.
            tvh (xarray.DataArray): Vegetation type data for high vegetation.
            tvl (xarray.DataArray): Vegetation type data for low vegetation.
            cvh (xarray.DataArray): Vegetation cover data for high vegetation.
            cvl (xarray.DataArray): Vegetation cover data for low vegetation.
            sd_orog (xarray.DataArray): Standard deviation of subgrid-scale orography.
        """

        input_surface = os.path.join(self.idir_init, 'ICMGGECE4INIT')
        output_surface = os.path.join(self.odir_init, 'ICMGGECE4INIT')

         # Start by copying the base surface file
        shutil.copy(input_surface, output_surface)


        # Inject sd_orography (sdfor)
        modify_single_grib(
            inputfile=output_surface,
            outputfile=output_surface,
            variables=['sdfor'],
            spectral=False,
            myfunction=replace_value,
            newfield=sd_orog
        )
        # Zero out other subgrid orographic fields
        modify_single_grib(
            inputfile=input_surface,
            outputfile=os.path.join(self.odir_init, 'ICMGGECE4INIT'),
            variables=['anor', 'isor', 'slor', 'cl', 'chnk'],
            spectral=False,
            myfunction=modify_value,
            newvalue=0.  
        )

<<<<<<< HEAD
=======
        nullify_grib(
            inputfile=os.path.join(self.odir_init, 'ICMGGECE4INIT'),
            outputfile=os.path.join(self.odir_init, 'ICMGGECE4INIT'),
            variables=['sd']
        )
>>>>>>> 5526eeac

        modify_single_grib(
            inputfile=os.path.join(self.odir_init, 'ICMGGECE4INIT'),
            outputfile=os.path.join(self.odir_init, 'ICMGGECE4INIT'),
            variables=['tvh'],
            spectral=False,
            myfunction=replace_value,
            newfield=tvh
        )

        modify_single_grib(
            inputfile=os.path.join(self.odir_init, 'ICMGGECE4INIT'),
            outputfile=os.path.join(self.odir_init, 'ICMGGECE4INIT'),
            variables=['tvl'],
            spectral=False,
            myfunction=replace_value,
            newfield=tvl
        )

        modify_single_grib(
            inputfile=os.path.join(self.odir_init, 'ICMGGECE4INIT'),
            outputfile=os.path.join(self.odir_init, 'ICMGGECE4INIT'),
            variables=['cvh'],
            spectral=False,
            myfunction=replace_value,
            newfield=tvh
        )

        modify_single_grib(
            inputfile=os.path.join(self.odir_init, 'ICMGGECE4INIT'),
            outputfile=os.path.join(self.odir_init, 'ICMGGECE4INIT'),
            variables=['cvl'],
            spectral=False,
            myfunction=replace_value,
            newfield=tvl
        )

        #erase all subgrid orography
        modify_single_grib(
            inputfile=os.path.join(self.odir_init, 'ICMGGECE4INIT'),
            outputfile=os.path.join(self.odir_init, 'ICMGGECE4INIT'),
            variables=['slt'],
            spectral=False,
            myfunction=modify_value,
            newvalue=3 
        )

        # update the land sea mask
        modify_single_grib(
            inputfile=os.path.join(self.odir_init, 'ICMGGECE4INIT'),
            outputfile=output_surface,
            variables=['lsm'],
            spectral=False,
            myfunction=replace_value,
            newfield=landsea
        )

    def create_iniua(self):
        """
        Create the ICMGGECE4INIUA data for the Eocene OIFS.
        Set the humidity to 0.
        """

        input_levels = os.path.join(self.idir_init, 'ICMGGECE4INIUA')
        output_levels = os.path.join(self.odir_init, 'ICMGGECE4INIUA')

        modify_single_grib(
            inputfile=input_levels,
            outputfile=output_levels,
            variables='q',
            spectral=False,
            myfunction=modify_value,
            newvalue=0.  
        )

    
    def prepare_vegetation(self):
        """"
        Create the ICMGG vegetation data for the Eocene OIFS.
        Replace the vegetation data with the one from the Herold data.
        Set the vegetation type to 0 for all types.
        Perform a mapping from present-day initial conditions
        """


        herold_file = os.path.join(self.herold, "herold_etal_eocene_biome_1x1.nc")
        herold_remap = cdo.remapnn(
            f"N{self.gaussian}", 
            input=herold_file, 
            output=os.path.join(self.herold, "herold_etal_eocene_biome_1x1_N32.nc")
        )
            
        icmgg_file = os.path.join(self.idir_init, "ICMGGECE4INIT")
        if os.path.exists(os.path.join(self.herold, "ICMGG.nc")):
            os.remove(os.path.join(self.herold, "ICMGG.nc"))
        icmgg_remap = cdo.setgridtype(
            "regularnn", 
            input=icmgg_file, 
            output=os.path.join(self.herold ,"ICMGG.nc"),
            options=NC4
        )

        herold = xr.open_dataset(herold_remap)
        icmgg = xr.open_dataset(icmgg_remap)

        biome_dict = {'tvh': {}, 'tvl': {}}
        for vegtype in ["tvh", "tvl"]:
            for i in range(1, 11):
                vegid = icmgg[vegtype].where(herold["prei_biome_hp"] == i).values
                vegid = vegid[~np.isnan(vegid)]
                unique, counts = np.unique(vegid, return_counts=True)
                if unique.size>0:
                    biome_dict[vegtype][i] = int(unique[np.argmax(counts)])
                else:
                    biome_dict[vegtype][i] = None

        eocene_icmgg = icmgg[['tvh', 'tvl', 'cvh', 'cvl']]
        for vegtype in ["tvh", "tvl"]:
            eocene_icmgg[vegtype] = eocene_icmgg[vegtype]*0
            for i in range(1, 11):
                eocene_icmgg[vegtype] = xr.where(
                    herold['eocene_biome_hp'] == i,
                    biome_dict[vegtype][i],
                    eocene_icmgg[vegtype])
        
        for vegtype in ["cvh", "cvl"]:
            eocene_icmgg[vegtype] = eocene_icmgg[vegtype]*0

        if os.path.exists(os.path.join(self.odir_init, "ICMGG_vegetation.nc")):
            os.remove(os.path.join(self.odir_init, "ICMGG_vegetation.nc"))
        eocene_icmgg.to_netcdf(
            os.path.join(self.odir_init, "ICMGG_vegetation.nc")
        )

        return os.path.join(self.odir_init, "ICMGG_vegetation.nc")


    def prepare_vegetation_zhang(self):
        """"
        Alternative method to create the ICMGG vegetation data for the Eocene OIFS.
        Replace the vegetation data with the one from the Herold data.
        Set the vegetation content to 1 for the dominant vegetation type and 0 to the others.
        Perform a mapping using the Zhang et al., 2021 criteria. 
        """


        herold_file = os.path.join(self.herold, "herold_etal_eocene_biome_1x1.nc")
        herold_remap = cdo.remapnn(
            f"N{self.gaussian}", 
            input=herold_file, 
            output=os.path.join(self.herold, "herold_etal_eocene_biome_1x1_N32.nc")
        )

        herold = xr.open_dataset(herold_remap)

        # === Biome to vegetation ID mappings ===
        biome_to_tvh = {
            1: 1, # Tropical forest → Evergreen broadleaf trees
            2: 2, # Warm-temperate forest → Evergreen needleleaf trees
            6: 3, # Temperate forest → Deciduous broadleaf
            7: 4, # Boreal forest → Deciduous needleleaf
        }

        biome_to_tvl = {
            3: 5, # Savanna → Tall grass
            4: 6, # Grassland → Short grass
            5: 7, # Desert → Semidesert
            8: 8, # Tundra → Tundra
            9: 8, # Dry Tundra → Tundra
        }

        # === Create blank data arrays ===
        shape = herold['eocene_biome_hp'].shape
        coords = herold.coords

        tvh = xr.full_like(herold['eocene_biome_hp'], fill_value=0)
        tvl = xr.full_like(herold['eocene_biome_hp'], fill_value=0)
        cvh = xr.zeros_like(tvh)
        cvl = xr.zeros_like(tvl)

        for biome_id in range(1, 10): # assuming biome IDs go from 1 to 9
            mask = herold['eocene_biome_hp'] == biome_id

            if biome_id in biome_to_tvh:
                tvh = xr.where(mask, biome_to_tvh[biome_id], tvh)
                cvh = xr.where(mask, 1.0, cvh)
            elif biome_id in biome_to_tvl:
                tvl = xr.where(mask, biome_to_tvl[biome_id], tvl)
                cvl = xr.where(mask, 1.0, cvl)
            else:
                print(f"Warning: biome {biome_id} not in mapping.")

        # === Assemble final dataset ===
        vegetation_ds = xr.Dataset(
        {
            "tvh": tvh,
            "tvl": tvl,
            "cvh": cvh,
            "cvl": cvl
        },

        )

        # === Save ===
        output_path = os.path.join(self.odir_init, "ICMGG_vegetation.nc")
        if os.path.exists(output_path):
            os.remove(output_path)
        vegetation_ds.to_netcdf(output_path)

        return output_path








<|MERGE_RESOLUTION|>--- conflicted
+++ resolved
@@ -337,14 +337,11 @@
             newvalue=0.  
         )
 
-<<<<<<< HEAD
-=======
         nullify_grib(
             inputfile=os.path.join(self.odir_init, 'ICMGGECE4INIT'),
             outputfile=os.path.join(self.odir_init, 'ICMGGECE4INIT'),
             variables=['sd']
         )
->>>>>>> 5526eeac
 
         modify_single_grib(
             inputfile=os.path.join(self.odir_init, 'ICMGGECE4INIT'),
