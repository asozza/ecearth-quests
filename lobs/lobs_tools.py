#!/usr/bin/env python3
# -*- coding: utf-8 -*-

"""
 _       _         _
| |     | |  ___ _| |_  ___  _
| | ___ | |_/ __|_   _|/ _ \| |__
| |/ _ \| _ \__ \ | |_|  __/|  _/
|_|\___/|___/___/ |____\___\|_|

LOBSTER: Load balancing script for ec-earth4
--------------------------------------------
Functions and tools

Authors
Alessandro Sozza (CNR-ISAC, Mar 2024)
"""

import sys
import os
import re
import time
import math
import yaml
import numpy as np
import matplotlib.pyplot as plt

########################################################
# Searching by patterns

# search for values preceded by label
def read_value_preceded_by_label(file_path, label):
    try:
        with open(file_path, 'r') as file:
            for line in file:
                pattern = fr'{label}\s*[:=]?\s*(\d+(?:\.\d+)?)'
                match = re.search(pattern, line, re.IGNORECASE)
                if match:
                    value= float(match.group(1))
                    return value
        # if label is not found
        return None
    except FileNotFoundError:
        print(file_path," not found")
        return None

# search for values followed by label
def read_value_followed_by_label(file_path, label):
    try:
        with open(file_path, 'r') as file:
            for	line in	file:
                pattern = fr'(\d+(?:\.\d+)?)\s*[^0-9a-zA-Z]*{label}[^0-9a-zA-Z]*\s*[:=]?'
                match = re.search(pattern, line, re.IGNORECASE)
                if match:
                    value= float(match.group(1))
                    return value
        # if label is not found
        return None
    except FileNotFoundError:
        print(file_path," not found")
        return None

# search for value constrained by two labels
def read_value_constrained_by_two_labels(file_path, label):
    try:
        start_search = False
        with open(file_path, 'r') as file:
            for line in file:
                pattern = fr"Load balance analysis"
                match = re.search(pattern, line, re.IGNORECASE)
                if match:
                    start_search = True                    
                if  start_search:
                    parts = line.strip().split('/')
                    if len(parts) == 3 and parts[0].strip() == label:
                        value1 = float(parts[1].strip())
                        value2 = float(parts[2].strip())
                        return value1, value2
        # if label is not found
        return None, None
    except FileNotFoundError:
        print(file_path," not found")
        return None, None

# search for value below a label
def read_value_below_a_label(file_path, label):
    try:
        start_search = False
        with open(file_path, 'r') as file:
            for line in file:
                if start_search and line.strip().startswith(':'):
                    value = float(line.split(':')[1].strip())
                    return value
                if label in line:
                    start_search = True                    
        # if label is not found
        return None
    except FileNotFoundError:
        print(file_path," not found")
        return None

# read time (in format hh:mm:ss) preceded by label
def read_time_preceded_by_label(file_path, label):
    try:
        with open(file_path, 'r') as file:
            for line in file:
                pattern = fr'{label}:\s*(\d+):(\d+):(\d+\.\d+)'
                match = re.search(pattern, line, re.IGNORECASE)
                if match:
                    hours = int(match.group(1))
                    minutes = int(match.group(2))
                    seconds = float(match.group(3))
                    return hours, minutes, seconds
        # if label is not found
        return None, None, None
    except FileNotFoundError:
        print(file_path, " not found")
        return None, None, None

#############################################################
# i/o operations, folders and legs
    
def mainpath():

    # read from yaml file
    with open('paths.yaml') as jf:
        config = yaml.load(jf, Loader=yaml.FullLoader)
    if 'folders' in config:
        folders = config['folders']
    for ifo in folders:
        path = ifo.get('path', '')

    return path

def folders(expname):

    path = mainpath()
    dirs = {
        'exp': os.path.join(path, expname),
        'log': os.path.join(path, expname, "log"),
    }

    return dirs

# extract final leg
def endleg(expname):

    dirs = folders(expname)
    legfile = os.path.join(dirs['exp'], 'leginfo.yml')
    with open(legfile, 'r', encoding='utf-8') as file:
        leginfo = yaml.load(file, Loader=yaml.FullLoader)
    legs = leginfo['base.context']['experiment']['schedule']['leg']['num']

    return legs

def selectleg(expname, leg):

    if leg == 0:
        legs = endleg(expname)
    else:
        legs = leg

    return legs

#############################################################
# actions: compute, group_by, collect

def compute_nodes(expname):

    init=1
    dirs = folders(expname)
    path = os.path.join(dirs['log'], str(init).zfill(3), 'NODE.001_01')
    npa = read_value_preceded_by_label(path, 'NPROC') # nprocs of oifs, npa    
<<<<<<< HEAD
    path = os.path.join(dirs['log'], str(leg).zfill(3), 'ocean.output')
=======
    path = os.path.join(dirs['log'], str(init).zfill(3), 'ocean.output')
>>>>>>> 659cd0ec
    npo = read_value_preceded_by_label(path, 'jpnij') # nprocs of nemo, npo

    return npa,npo

def compute_sypd(expname, legs):

    dirs = folders(expname)    
    sypd = np.array([])
    for leg in range(1,int(legs)):
        path = os.path.join(dirs['log'], str(leg).zfill(3), 'timing.log')
        value = read_value_followed_by_label(path, 'SYPD') # simulated year per day, sypd
        sypd = np.append(sypd, value)
    
    return sypd

def compute_syph(expname, legs):

    dirs = folders(expname)
    syph = np.array([])
    for leg in range(1,int(legs)):
        path = os.path.join(dirs['log'], str(leg).zfill(3), 'timing.log')
        value = read_value_followed_by_label(path, 'SYPD') # simulated year per day, sypd
        syph = np.append(syph, 24./value)
    
    return syph

<<<<<<< HEAD
def compute_chpsy(dirs, legs):

    path = os.path.join(dirs['log'], str(legs-1).zfill(3), 'NODE.001_01')
    npa = read_value_preceded_by_label(path, 'NPROC') # nprocs of oifs, npa   
    path = os.path.join(dirs['log'], str(legs-1).zfill(3), 'ocean.output')
    npo = read_value_preceded_by_label(path, 'jpnij') # nprocs of nemo, npo
    nptot = npo+npa+1 # total nprocs
=======
def compute_chpsy(expname, legs):
>>>>>>> 659cd0ec

    dirs = folders(expname)
    npa,npo = compute_nodes(expname)
    nptot=npa+npo+1
    chpsy = np.array([])
    for leg in range(1,int(legs)):
        path = os.path.join(dirs['log'], str(leg).zfill(3), 'timing.log')
        value = read_value_followed_by_label(path, 'SYPD') # simulated year per day, sypd
        chpsy = np.append(chpsy, 24.*nptot/value)
    
    return chpsy

def compute_elapsedtime(expname, legs):

    dirs = folders(expname)
    elapsedtime = np.array([])
    for leg in range(1,int(legs)):
        path = os.path.join(dirs['log'], str(leg).zfill(3), 'timing.log')
        hours, minutes, seconds = read_time_preceded_by_label(path, 'elapsed time')    
        value = hours*3600.+minutes*60.+seconds
        elapsedtime = np.append(elapsedtime, value)

    return elapsedtime

<<<<<<< HEAD
def compute_sbu(dirs, legs):

    path = os.path.join(dirs['log'], str(leg).zfill(3), 'NODE.001_01')
    npa = read_value_preceded_by_label(path, 'NPROC') # nprocs of oifs, npa    
    path = os.path.join(dirs['log'], str(leg).zfill(3), 'ocean.output')
    npo = read_value_preceded_by_label(path, 'jpnij') # nprocs of nemo, npo
    nptot = npo+npa+1 # total nprocs
=======
def compute_sbu(expname, legs):
>>>>>>> 659cd0ec

    dirs = folders(expname)
    npa,npo = compute_nodes(expname)
    nptot=npa+npo+1
    sbu = np.array([])
    for leg in range(1,int(legs)):
        path = os.path.join(dirs['log'], str(leg).zfill(3), 'timing.log')
        hours, minutes, seconds = read_time_preceded_by_label(path, 'elapsed time')    
        time = hours*3600.+minutes*60.+seconds
        value = nptot*time*470410408./(86400.*8098.*128.) # system billing units, sbu
        sbu = np.append(sbu, value)

    return sbu

#############################################################
# collect variables from multiple runs
def group_by_nptot_sypd(expnames, leg):
    
    npo = np.array([])
    npa = np.array([])
    for expname in expnames:
        np1,np2 = compute_nodes(expname)
        npa = np.append(npa, np1)
        npo = np.append(npo, np2)    
    nptot = npo+npa+1

    ave=np.array([])
    for expname in expnames:
        legs = selectleg(expname, leg)
        sypd = compute_sypd(expname, legs)
        ave = np.append(ave,np.mean(sypd))

    return nptot,ave

def collect_sypd(expnames, leg):

    ave=np.array([])
    for expname in expnames:        
        legs = selectleg(expname, leg)
        sypd = compute_sypd(expname, legs)
        ave = np.append(ave,np.mean(sypd))

    return ave

#############################################################
# plots
# ISSUE --> generalize functions for any variable

def plot_sypd_vs_time(expname, leg):

    legs = selectleg(expname, leg)
    sypd = compute_sypd(expname, legs)
    x = [leg for leg in range(1,legs)]
    plt.xlabel("leg")
    plt.ylabel("SYPD")
    pp = plt.plot(x,sypd)

    return pp

# multiplot
# ISSUE --> generalize with 4 labels
def multiplot_vs_time(expname, leg):

    legs = selectleg(expname, leg)
    x = [leg for leg in range(1,legs)]
    sypd = compute_sypd(expname, legs)
    elapsedtime = compute_elapsedtime(expname, legs)
    chpsy = compute_chpsy(expname, legs)
    sbu = compute_sbu(expname, legs)

    fig = plt.figure()
    gs = fig.add_gridspec(2, 2, hspace=0.35, wspace=0.35)
    #    fig, axs = plt.subplots(2, 2, hspace=1.0, wspace=1.0)
    (ax1, ax2), (ax3, ax4) = gs.subplots(sharex=False, sharey=False)
    ax1.plot(x, sypd, 'tab:blue')
    ax1.set(xlabel='leg', ylabel='SYPD')
    ax2.plot(x, elapsedtime, 'tab:orange')
    ax2.set(xlabel='leg', ylabel='Elapsed Time (sec)')
    ax3.plot(x, chpsy, 'tab:green')
    ax3.set(xlabel='leg', ylabel='CHPSY')
    ax4.plot(x, sbu, 'tab:red')
    ax4.set(xlabel='leg', ylabel='SBU')


def plot_sypd_vs_nptot(expnames, leg):

    nptot,sypd = group_by_nptot_sypd(expnames, leg)
    plt.xlabel("NPTOT")
    plt.ylabel("SYPD")
    pp = plt.scatter(nptot,sypd)
    pp = plt.plot(nptot,sypd)
    
    return pp


# multiplots
#  missing: averages and plots vs nptot e nfrac (for different expnames)
#  create plot at fixed number of nodes, ordered by nfrac
###############################################################

# Save table
# expnames = ['LB01', 'LB02', 'LB03', 'LB04', 'LB05', 'LB06', 'LB07', 'LB10', 'LB11', 'LB12', 'LB13', 'LB14', 'LB15', 'LB16', 'LB21', 'LB22', 'LB23', 'LB24', 'LB25', 'LB26', 'LB31', 'LB32', 'LB33', 'LB34', 'LB35', 'LB36', 'LB37', 'LC32' ]
def save_table(expnames, leg):

    npa=np.array([]); npo=np.array([])
    sypd=np.array([]); syph=np.array([])
    chpsy=np.array([]); elapsedtime=np.array([])
    sbu=np.array([])
    for expname in expnames:
        legs = selectleg(expname, leg)
        np1,np2 = compute_nodes(expname)
        npa = np.append(npa,np1)
        npo = np.append(npo,np2)
        sypd = np.append(sypd,np.mean(compute_sypd(expname, legs)))
        syph = np.append(syph,np.mean(compute_syph(expname, legs)))
        chpsy = np.append(chpsy,np.mean(compute_chpsy(expname, legs)))
        elapsedtime = np.append(elapsedtime,np.mean(compute_elapsedtime(expname, legs)))
        sbu = np.append(sbu,np.mean(compute_sbu(expname, legs)))

    nptot=npa+npo+1
    nfrac = npo/npa
    nodes = np.ceil(nptot/128).astype(int)    
    unique_nodes = set(nodes)
    sorted_nodes = sorted(unique_nodes)

    # sort vectors based on oifs/nemo fraction
    vars = [ nodes, nfrac, npa, npo, sypd, syph, chpsy, elapsedtime, sbu ]
    sorted_idx = np.argsort(nfrac)
    sorted_vars = [var[sorted_idx] for var in vars]
    sorted_expnames = [expnames[i] for i in sorted_idx]

    # write output
    with open('table_lobs.txt', 'w') as file:
        print('# Nodes(1) NPO/NPA(2) NPA(3) NPO(4) SYPD(5) SYPH(6) CHPSY(7) Elapsed_Time(8) SBU(9) expname(10) ', file=file)
        print('# ', file=file)
        for node in sorted_nodes:
            print('', file=file)
            print(f'# N={node}', file=file)
            for i in range(len(expnames)):
                if sorted_vars[0][i] == node: # checkes nodes[i]
                    row = [f"{var[i]:<5}" for var in sorted_vars]
                    row.append(f"({sorted_expnames[i]})")
                    print(" ".join(row), file=file)
        print('', file=file)<|MERGE_RESOLUTION|>--- conflicted
+++ resolved
@@ -171,11 +171,7 @@
     dirs = folders(expname)
     path = os.path.join(dirs['log'], str(init).zfill(3), 'NODE.001_01')
     npa = read_value_preceded_by_label(path, 'NPROC') # nprocs of oifs, npa    
-<<<<<<< HEAD
-    path = os.path.join(dirs['log'], str(leg).zfill(3), 'ocean.output')
-=======
     path = os.path.join(dirs['log'], str(init).zfill(3), 'ocean.output')
->>>>>>> 659cd0ec
     npo = read_value_preceded_by_label(path, 'jpnij') # nprocs of nemo, npo
 
     return npa,npo
@@ -202,17 +198,7 @@
     
     return syph
 
-<<<<<<< HEAD
-def compute_chpsy(dirs, legs):
-
-    path = os.path.join(dirs['log'], str(legs-1).zfill(3), 'NODE.001_01')
-    npa = read_value_preceded_by_label(path, 'NPROC') # nprocs of oifs, npa   
-    path = os.path.join(dirs['log'], str(legs-1).zfill(3), 'ocean.output')
-    npo = read_value_preceded_by_label(path, 'jpnij') # nprocs of nemo, npo
-    nptot = npo+npa+1 # total nprocs
-=======
 def compute_chpsy(expname, legs):
->>>>>>> 659cd0ec
 
     dirs = folders(expname)
     npa,npo = compute_nodes(expname)
@@ -237,17 +223,7 @@
 
     return elapsedtime
 
-<<<<<<< HEAD
-def compute_sbu(dirs, legs):
-
-    path = os.path.join(dirs['log'], str(leg).zfill(3), 'NODE.001_01')
-    npa = read_value_preceded_by_label(path, 'NPROC') # nprocs of oifs, npa    
-    path = os.path.join(dirs['log'], str(leg).zfill(3), 'ocean.output')
-    npo = read_value_preceded_by_label(path, 'jpnij') # nprocs of nemo, npo
-    nptot = npo+npa+1 # total nprocs
-=======
 def compute_sbu(expname, legs):
->>>>>>> 659cd0ec
 
     dirs = folders(expname)
     npa,npo = compute_nodes(expname)
